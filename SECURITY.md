<<<<<<< HEAD
### Security Audit Request for SnapGuard 🚨

Hello, security experts and fellow developers!  

SnapGuard is a Linux snapshot tool that requires superuser permissions. To ensure its security, I’d love to have a code audit from experienced contributors.  

#### 🔹 Why?  
- SnapGuard runs with `sudo`, making security crucial.  
- A vulnerability could lead to system compromise.  
- I want to implement best practices for security.  

#### 🔹 What needs review?  
- **Codebase:** Check for unsafe system calls, improper input validation, or privilege escalation risks.  
- **Permissions:** Should SnapGuard use Polkit or Linux Capabilities instead of full `sudo`?  
- **Best Practices:** Any recommendations to improve security?  

#### 🔹 How to help?  
- Clone the repository:  
  ```bash
  git clone https://github.com/Pizzalord8345/SnapGuard.git
  cd SnapGuard
  
- Review the code and submit issues or PRs for any vulnerabilities.

Thank you! Any help is greatly appreciated. 🙌
=======
### Security Audit Request for SnapGuard 🚨

Hello, security experts and fellow developers!  

SnapGuard is a Linux snapshot tool that requires superuser permissions. To ensure its security, I’d love to have a code audit from experienced contributors.  

#### 🔹 Why?  
- SnapGuard runs with `sudo`, making security crucial.  
- A vulnerability could lead to system compromise.  
- I want to implement best practices for security.  

#### 🔹 What needs review?  
- **Codebase:** Check for unsafe system calls, improper input validation, or privilege escalation risks.  
- **Permissions:** Should SnapGuard use Polkit or Linux Capabilities instead of full `sudo`?  
- **Best Practices:** Any recommendations to improve security?  

#### 🔹 How to help?  
- Clone the repository:  
  git clone https://github.com/Pizzalord8345/SnapGuard.git
  cd SnapGuard
  
- Review the code and submit issues or PRs for any vulnerabilities.

Thank you! Any help is greatly appreciated. 🙌
>>>>>>> bffb3e22
<|MERGE_RESOLUTION|>--- conflicted
+++ resolved
@@ -1,30 +1,3 @@
-<<<<<<< HEAD
-### Security Audit Request for SnapGuard 🚨
-
-Hello, security experts and fellow developers!  
-
-SnapGuard is a Linux snapshot tool that requires superuser permissions. To ensure its security, I’d love to have a code audit from experienced contributors.  
-
-#### 🔹 Why?  
-- SnapGuard runs with `sudo`, making security crucial.  
-- A vulnerability could lead to system compromise.  
-- I want to implement best practices for security.  
-
-#### 🔹 What needs review?  
-- **Codebase:** Check for unsafe system calls, improper input validation, or privilege escalation risks.  
-- **Permissions:** Should SnapGuard use Polkit or Linux Capabilities instead of full `sudo`?  
-- **Best Practices:** Any recommendations to improve security?  
-
-#### 🔹 How to help?  
-- Clone the repository:  
-  ```bash
-  git clone https://github.com/Pizzalord8345/SnapGuard.git
-  cd SnapGuard
-  
-- Review the code and submit issues or PRs for any vulnerabilities.
-
-Thank you! Any help is greatly appreciated. 🙌
-=======
 ### Security Audit Request for SnapGuard 🚨
 
 Hello, security experts and fellow developers!  
@@ -48,5 +21,4 @@
   
 - Review the code and submit issues or PRs for any vulnerabilities.
 
-Thank you! Any help is greatly appreciated. 🙌
->>>>>>> bffb3e22
+Thank you! Any help is greatly appreciated. 🙌