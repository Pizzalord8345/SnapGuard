<<<<<<< HEAD
#!/usr/bin/env python3
# -*- coding: utf-8 -*-
import logging
import os
import subprocess
from pathlib import Path  # This is a standard library import

# Blank line to separate standard library imports from third-party imports
import psutil  # Third-party import
import gi  # Third-party import
gi.require_version('Gtk', '3.0')
from gi.repository import Gtk

def setup_logging():
    """Sets up logging for the application."""
    log_dir = Path.home() / ".local" / "share" / "bettersync" / "logs"
    log_dir.mkdir(parents=True, exist_ok=True)
    
    log_file = log_dir / "bettersync.log"
    
    logging.basicConfig(
        level=logging.INFO,
        format='%(asctime)s - %(name)s - %(levelname)s - %(message)s',
        handlers=[
            logging.FileHandler(log_file),
            logging.StreamHandler()
        ]
    )

def check_root_privileges():
    """Checks if the application is running with root privileges."""
    return os.geteuid() == 0 if hasattr(os, 'geteuid') else False

def run_command(cmd, check=True, capture_output=True):
    """Runs a command and returns the result."""
    try:
        result = subprocess.run(
            cmd, 
            check=check, 
            capture_output=capture_output, 
            text=True
        )
        return result
    except subprocess.CalledProcessError as e:
        logging.error(f"Error executing command: {e}")
        return e

def is_btrfs_available():
    """Checks if Btrfs is available on the system."""
    try:
        result = run_command(["which", "btrfs"])
        return result.returncode == 0
    except Exception:
        return False

def is_overlayfs_available():
    """Checks if OverlayFS is available on the system."""
    try:
        with open('/proc/filesystems', 'r') as f:
            return 'overlay' in f.read()
    except Exception:
        return False

def get_disk_usage(path):
    """Returns the disk usage of a path."""
    try:
        usage = psutil.disk_usage(path)
        return {
            'total': usage.total,
            'used': usage.used,
            'free': usage.free,
            'percent': usage.percent
        }
    except Exception as e:
        logging.error(f"Error getting disk usage: {e}")
        return None

def show_error_dialog(parent, message, secondary_message=None):
    """Shows an error dialog."""
    dialog = Gtk.MessageDialog(
        parent=parent,
        flags=0,
        message_type=Gtk.MessageType.ERROR,
        buttons=Gtk.ButtonsType.OK,
        text=message
    )
    if secondary_message:
        dialog.format_secondary_text(secondary_message)
    dialog.run()
    dialog.destroy()

def show_confirmation_dialog(parent, message, secondary_message=None):
    """Shows a confirmation dialog and returns the response."""
    dialog = Gtk.MessageDialog(
        parent=parent,
        flags=0,
        message_type=Gtk.MessageType.QUESTION,
        buttons=Gtk.ButtonsType.YES_NO,
        text=message
    )
    if secondary_message:
        dialog.format_secondary_text(secondary_message)
    response = dialog.run()
    dialog.destroy()
    return response == Gtk.ResponseType.YES

def format_size(size_bytes):
    """Formats a size in bytes to a readable format."""
    for unit in ['B', 'KB', 'MB', 'GB', 'TB']:
        if size_bytes < 1024.0:
            return f"{size_bytes:.2f} {unit}"
        size_bytes /= 1024.0
    return f"{size_bytes:.2f} PB"
=======
#!/usr/bin/env python3
# -*- coding: utf-8 -*-
import logging
import os
import subprocess
from pathlib import Path  # This is a standard library import

# Blank line to separate standard library imports from third-party imports
import psutil  # Third-party import
import gi  # Third-party import
gi.require_version('Gtk', '3.0')
from gi.repository import Gtk

def setup_logging():
    """Sets up logging for the application."""
    log_dir = Path.home() / ".local" / "share" / "snapguard" / "logs"
    log_dir.mkdir(parents=True, exist_ok=True)
    
    log_file = log_dir / "snapguard.log"
    
    logging.basicConfig(
        level=logging.INFO,
        format='%(asctime)s - %(name)s - %(levelname)s - %(message)s',
        handlers=[
            logging.FileHandler(log_file),
            logging.StreamHandler()
        ]
    )

def check_root_privileges():
    """Checks if the application is running with root privileges."""
    return os.geteuid() == 0 if hasattr(os, 'geteuid') else False

def run_command(cmd, check=True, capture_output=True):
    """Runs a command and returns the result."""
    try:
        result = subprocess.run(
            cmd, 
            check=check, 
            capture_output=capture_output, 
            text=True
        )
        return result
    except subprocess.CalledProcessError as e:
        logging.error(f"Error executing command: {e}")
        raise e

def is_btrfs_available():
    """Checks if Btrfs is available on the system."""
    try:
        result = run_command(["which", "btrfs"])
        return result.returncode == 0
    except Exception:
        return False

def is_overlayfs_available():
    """Checks if OverlayFS is available on the system."""
    try:
        with open('/proc/filesystems', 'r') as f:
            return 'overlay' in f.read()
    except Exception:
        return False

def get_disk_usage(path):
    """Returns the disk usage of a path."""
    try:
        usage = psutil.disk_usage(path)
        return {
            'total': usage.total,
            'used': usage.used,
            'free': usage.free,
            'percent': usage.percent
        }
    except Exception as e:
        logging.error(f"Error getting disk usage: {e}")
        return None

def show_error_dialog(parent, message, secondary_message=None):
    """Shows an error dialog."""
    dialog = Gtk.MessageDialog(
        parent=parent,
        flags=0,
        message_type=Gtk.MessageType.ERROR,
        buttons=Gtk.ButtonsType.OK,
        text=message
    )
    if secondary_message:
        dialog.format_secondary_text(secondary_message)
    dialog.run()
    dialog.destroy()

def show_confirmation_dialog(parent, message, secondary_message=None):
    """Shows a confirmation dialog and returns the response."""
    dialog = Gtk.MessageDialog(
        parent=parent,
        flags=0,
        message_type=Gtk.MessageType.QUESTION,
        buttons=Gtk.ButtonsType.YES_NO,
        text=message
    )
    if secondary_message:
        dialog.format_secondary_text(secondary_message)
    response = dialog.run()
    dialog.destroy()
    return response == Gtk.ResponseType.YES

def format_size(size_bytes):
    """Formats a size in bytes to a readable format."""
    for unit in ['B', 'KB', 'MB', 'GB', 'TB']:
        if size_bytes < 1024.0:
            return f"{size_bytes:.2f} {unit}"
        size_bytes /= 1024.0
    return f"{size_bytes:.2f} PB"
>>>>>>> bffb3e22
<|MERGE_RESOLUTION|>--- conflicted
+++ resolved
@@ -1,118 +1,3 @@
-<<<<<<< HEAD
-#!/usr/bin/env python3
-# -*- coding: utf-8 -*-
-import logging
-import os
-import subprocess
-from pathlib import Path  # This is a standard library import
-
-# Blank line to separate standard library imports from third-party imports
-import psutil  # Third-party import
-import gi  # Third-party import
-gi.require_version('Gtk', '3.0')
-from gi.repository import Gtk
-
-def setup_logging():
-    """Sets up logging for the application."""
-    log_dir = Path.home() / ".local" / "share" / "bettersync" / "logs"
-    log_dir.mkdir(parents=True, exist_ok=True)
-    
-    log_file = log_dir / "bettersync.log"
-    
-    logging.basicConfig(
-        level=logging.INFO,
-        format='%(asctime)s - %(name)s - %(levelname)s - %(message)s',
-        handlers=[
-            logging.FileHandler(log_file),
-            logging.StreamHandler()
-        ]
-    )
-
-def check_root_privileges():
-    """Checks if the application is running with root privileges."""
-    return os.geteuid() == 0 if hasattr(os, 'geteuid') else False
-
-def run_command(cmd, check=True, capture_output=True):
-    """Runs a command and returns the result."""
-    try:
-        result = subprocess.run(
-            cmd, 
-            check=check, 
-            capture_output=capture_output, 
-            text=True
-        )
-        return result
-    except subprocess.CalledProcessError as e:
-        logging.error(f"Error executing command: {e}")
-        return e
-
-def is_btrfs_available():
-    """Checks if Btrfs is available on the system."""
-    try:
-        result = run_command(["which", "btrfs"])
-        return result.returncode == 0
-    except Exception:
-        return False
-
-def is_overlayfs_available():
-    """Checks if OverlayFS is available on the system."""
-    try:
-        with open('/proc/filesystems', 'r') as f:
-            return 'overlay' in f.read()
-    except Exception:
-        return False
-
-def get_disk_usage(path):
-    """Returns the disk usage of a path."""
-    try:
-        usage = psutil.disk_usage(path)
-        return {
-            'total': usage.total,
-            'used': usage.used,
-            'free': usage.free,
-            'percent': usage.percent
-        }
-    except Exception as e:
-        logging.error(f"Error getting disk usage: {e}")
-        return None
-
-def show_error_dialog(parent, message, secondary_message=None):
-    """Shows an error dialog."""
-    dialog = Gtk.MessageDialog(
-        parent=parent,
-        flags=0,
-        message_type=Gtk.MessageType.ERROR,
-        buttons=Gtk.ButtonsType.OK,
-        text=message
-    )
-    if secondary_message:
-        dialog.format_secondary_text(secondary_message)
-    dialog.run()
-    dialog.destroy()
-
-def show_confirmation_dialog(parent, message, secondary_message=None):
-    """Shows a confirmation dialog and returns the response."""
-    dialog = Gtk.MessageDialog(
-        parent=parent,
-        flags=0,
-        message_type=Gtk.MessageType.QUESTION,
-        buttons=Gtk.ButtonsType.YES_NO,
-        text=message
-    )
-    if secondary_message:
-        dialog.format_secondary_text(secondary_message)
-    response = dialog.run()
-    dialog.destroy()
-    return response == Gtk.ResponseType.YES
-
-def format_size(size_bytes):
-    """Formats a size in bytes to a readable format."""
-    for unit in ['B', 'KB', 'MB', 'GB', 'TB']:
-        if size_bytes < 1024.0:
-            return f"{size_bytes:.2f} {unit}"
-        size_bytes /= 1024.0
-    return f"{size_bytes:.2f} PB"
-=======
 #!/usr/bin/env python3
 # -*- coding: utf-8 -*-
 import logging
@@ -225,5 +110,4 @@
         if size_bytes < 1024.0:
             return f"{size_bytes:.2f} {unit}"
         size_bytes /= 1024.0
-    return f"{size_bytes:.2f} PB"
->>>>>>> bffb3e22
+    return f"{size_bytes:.2f} PB"