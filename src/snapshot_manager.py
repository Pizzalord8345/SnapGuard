--- conflicted
+++ resolved
@@ -1,4 +1,4 @@
-<<<<<<< HEAD
+
 #!/usr/bin/env python3
 # -*- coding: utf-8 -*-
 
@@ -62,7 +62,7 @@
     
     def __init__(self):
         self.logger = logging.getLogger(__name__)
-        self.config_dir = Path.home() / ".config" / "bettersync"
+        self.config_dir = Path.home() / ".config" / "snapguard"
         self.config_dir.mkdir(parents=True, exist_ok=True)
         
         self.snapshots_file = self.config_dir / "snapshots.json"
@@ -112,7 +112,7 @@
                 'overlay_mount_point': '/mnt/overlay',
                 'auto_snapshot_enabled': True,
                 'max_snapshots': 10,
-                'snapshot_directory': '/var/lib/bettersync/snapshots'
+                'snapshot_directory': '/var/lib/snapguard/snapshots'
             }
             self.save_config()
             return
@@ -460,13 +460,13 @@
             
             # Create or remove systemd service and timer
             service_dir = Path("/etc/systemd/system")
-            service_file = service_dir / "bettersync-auto-snapshot.service"
-            timer_file = service_dir / "bettersync-auto-snapshot.timer"
+            service_file = service_dir / "snapguard-auto-snapshot.service"
+            timer_file = service_dir / "snapguard-auto-snapshot.timer"
             
             if enabled:
                 # Create service file
                 service_content = f"""[Unit]
-Description=BetterSync Automatic Snapshot Service
+Description=SnapGuard Automatic Snapshot Service
 After=network.target
 
 [Service]
@@ -479,7 +479,7 @@
 """
                 # Create timer file
                 timer_content = """[Unit]
-Description=BetterSync Automatic Snapshot Timer
+Description=SnapGuard Automatic Snapshot Timer
 
 [Timer]
 OnCalendar=daily
@@ -490,9 +490,9 @@
 """
                 # Create hook for apt/dnf
                 apt_hook_dir = Path("/etc/apt/apt.conf.d")
-                apt_hook_file = apt_hook_dir / "99-bettersync-snapshot"
-                
-                apt_hook_content = f"""// BetterSync: Automatic snapshots during apt updates
+                apt_hook_file = apt_hook_dir / "99-snapguard-snapshot"
+                
+                apt_hook_content = f"""// SnapGuard: Automatic snapshots during apt updates
 DPkg::Pre-Invoke {{"/usr/bin/python3 {Path(__file__).resolve()} --auto-snapshot-pre-update"}};
 DPkg::Post-Invoke {{"/usr/bin/python3 {Path(__file__).resolve()} --auto-snapshot-post-update"}};
 """
@@ -509,17 +509,17 @@
                 
                 # Enable service
                 run_command(["systemctl", "daemon-reload"])
-                run_command(["systemctl", "enable", "--now", "bettersync-auto-snapshot.timer"])
+                run_command(["systemctl", "enable", "--now", "snapguard-auto-snapshot.timer"])
             else:
                 # Disable service and remove files
-                run_command(["systemctl", "disable", "--now", "bettersync-auto-snapshot.timer"])
+                run_command(["systemctl", "disable", "--now", "snapguard-auto-snapshot.timer"])
                 
                 for file in [service_file, timer_file]:
                     if file.exists():
                         file.unlink()
                 
                 # Remove apt hook
-                apt_hook_file = Path("/etc/apt/apt.conf.d/99-bettersync-snapshot")
+                apt_hook_file = Path("/etc/apt/apt.conf.d/99-snapguard-snapshot")
                 if apt_hook_file.exists():
                     apt_hook_file.unlink()
                 
@@ -573,581 +573,4 @@
                 deleted_count += 1
         
         self.logger.info(f"{deleted_count} old snapshots cleaned up")
-        return deleted_count
-=======
-#!/usr/bin/env python3
-# -*- coding: utf-8 -*-
-
-import os
-import logging
-import json
-import datetime
-import shutil
-from pathlib import Path
-import subprocess
-from typing import List, Dict, Optional, Tuple
-
-from utils import run_command, is_btrfs_available, is_overlayfs_available
-
-class Snapshot:
-    """Represents a snapshot (Btrfs or OverlayFS)."""
-    def __init__(self, id: str, name: str, type: str, path: str, timestamp: str, 
-                 description: str = "", size: int = 0, is_active: bool = False,
-                 is_auto: bool = False):
-        self.id = id
-        self.name = name
-        self.type = type  # 'btrfs' or 'overlay'
-        self.path = path
-        self.timestamp = timestamp
-        self.description = description
-        self.size = size
-        self.is_active = is_active
-        self.is_auto = is_auto
-    
-    def to_dict(self) -> Dict:
-        """Converts the snapshot to a dictionary."""
-        return {
-            'id': self.id,
-            'name': self.name,
-            'type': self.type,
-            'path': self.path,
-            'timestamp': self.timestamp,
-            'description': self.description,
-            'size': self.size,
-            'is_active': self.is_active,
-            'is_auto': self.is_auto
-        }
-    
-    @classmethod
-    def from_dict(cls, data: Dict) -> 'Snapshot':
-        """Creates a snapshot from a dictionary."""
-        return cls(
-            id=data['id'],
-            name=data['name'],
-            type=data['type'],
-            path=data['path'],
-            timestamp=data['timestamp'],
-            description=data.get('description', ''),
-            size=data.get('size', 0),
-            is_active=data.get('is_active', False),
-            is_auto=data.get('is_auto', False)
-        )
-
-class SnapshotManager:
-    """Manages the creation, deletion and restoration of snapshots."""
-    
-    def __init__(self):
-        self.logger = logging.getLogger(__name__)
-        self.config_dir = Path.home() / ".config" / "snapguard"
-        self.config_dir.mkdir(parents=True, exist_ok=True)
-        
-        self.snapshots_file = self.config_dir / "snapshots.json"
-        self.config_file = self.config_dir / "config.json"
-        
-        self.snapshots = []
-        self.load_snapshots()
-        self.load_config()
-        
-        # Check available snapshot methods
-        self.btrfs_available = is_btrfs_available()
-        self.overlayfs_available = is_overlayfs_available()
-        
-        self.logger.info(f"Btrfs available: {self.btrfs_available}")
-        self.logger.info(f"OverlayFS available: {self.overlayfs_available}")
-    
-    def load_snapshots(self) -> None:
-        """Loads the list of snapshots from the file."""
-        if not self.snapshots_file.exists():
-            self.snapshots = []
-            return
-        
-        try:
-            with open(self.snapshots_file, 'r') as f:
-                data = json.load(f)
-                self.snapshots = [Snapshot.from_dict(item) for item in data]
-            self.logger.info(f"{len(self.snapshots)} snapshots loaded.")
-        except Exception as e:
-            self.logger.error(f"Error loading snapshots: {e}")
-            self.snapshots = []
-    
-    def save_snapshots(self) -> None:
-        """Saves the list of snapshots to the file."""
-        try:
-            with open(self.snapshots_file, 'w') as f:
-                data = [snapshot.to_dict() for snapshot in self.snapshots]
-                json.dump(data, f, indent=4)
-            self.logger.info(f"{len(self.snapshots)} snapshots saved.")
-        except Exception as e:
-            self.logger.error(f"Error saving snapshots: {e}")
-    
-    def load_config(self) -> None:
-        """Loads the configuration from the file."""
-        if not self.config_file.exists():
-            self.config = {
-                'btrfs_mount_point': '/mnt/btrfs',
-                'overlay_mount_point': '/mnt/overlay',
-                'auto_snapshot_enabled': True,
-                'max_snapshots': 10,
-                'snapshot_directory': '/var/lib/snapguard/snapshots'
-            }
-            self.save_config()
-            return
-        
-        try:
-            with open(self.config_file, 'r') as f:
-                self.config = json.load(f)
-            self.logger.info("Configuration loaded.")
-        except Exception as e:
-            self.logger.error(f"Error loading configuration: {e}")
-            self.config = {}
-    
-    def save_config(self) -> None:
-        """Saves the configuration to the file."""
-        try:
-            with open(self.config_file, 'w') as f:
-                json.dump(self.config, f, indent=4)
-            self.logger.info("Configuration saved.")
-        except Exception as e:
-            self.logger.error(f"Error saving configuration: {e}")
-    
-    def get_snapshots(self, snapshot_type: Optional[str] = None) -> List[Snapshot]:
-        """Returns all snapshots or snapshots of a specific type."""
-        if snapshot_type is None:
-            return self.snapshots
-        return [s for s in self.snapshots if s.type == snapshot_type]
-    
-    def get_snapshot_by_id(self, snapshot_id: str) -> Optional[Snapshot]:
-        """Returns a snapshot by its ID."""
-        for snapshot in self.snapshots:
-            if snapshot.id == snapshot_id:
-                return snapshot
-        return None
-    
-    def create_btrfs_snapshot(self, name: str, source_path: str, description: str = "", 
-                             is_auto: bool = False) -> Optional[Snapshot]:
-        """Creates a Btrfs snapshot."""
-        if not self.btrfs_available:
-            self.logger.error("Btrfs is not available.")
-            return None
-        
-        timestamp = datetime.datetime.now().isoformat()
-        snapshot_id = f"btrfs_{int(datetime.datetime.now().timestamp())}"
-        
-        snapshot_dir = Path(self.config['snapshot_directory']) / "btrfs"
-        snapshot_dir.mkdir(parents=True, exist_ok=True)
-        
-        snapshot_path = snapshot_dir / snapshot_id
-        
-        # Create Btrfs snapshot
-        cmd = ["btrfs", "subvolume", "snapshot", source_path, str(snapshot_path)]
-        result = run_command(cmd)
-        
-        if result.returncode != 0:
-            self.logger.error(f"Error creating Btrfs snapshot: {result.stderr}")
-            return None
-        
-        # Determine snapshot size
-        size = self._get_directory_size(snapshot_path)
-        
-        # Create and save snapshot
-        snapshot = Snapshot(
-            id=snapshot_id,
-            name=name,
-            type="btrfs",
-            path=str(snapshot_path),
-            timestamp=timestamp,
-            description=description,
-            size=size,
-            is_active=False,
-            is_auto=is_auto
-        )
-        
-        self.snapshots.append(snapshot)
-        self.save_snapshots()
-        
-        self.logger.info(f"Btrfs snapshot created: {name} ({snapshot_id})")
-        return snapshot
-    
-    def create_overlay_snapshot(self, name: str, source_path: str, description: str = "",
-                              is_auto: bool = False) -> Optional[Snapshot]:
-        """Creates an OverlayFS snapshot."""
-        if not self.overlayfs_available:
-            self.logger.error("OverlayFS is not available.")
-            return None
-        
-        timestamp = datetime.datetime.now().isoformat()
-        snapshot_id = f"overlay_{int(datetime.datetime.now().timestamp())}"
-        
-        snapshot_dir = Path(self.config['snapshot_directory']) / "overlay"
-        snapshot_dir.mkdir(parents=True, exist_ok=True)
-        
-        # Create directories for OverlayFS
-        overlay_path = snapshot_dir / snapshot_id
-        lower_dir = overlay_path / "lower"
-        upper_dir = overlay_path / "upper"
-        work_dir = overlay_path / "work"
-        merged_dir = overlay_path / "merged"
-        
-        for d in [overlay_path, lower_dir, upper_dir, work_dir, merged_dir]:
-            d.mkdir(parents=True, exist_ok=True)
-        
-        # Copy source files to lower_dir
-        try:
-            if Path(source_path).is_dir():
-                shutil.copytree(source_path, lower_dir, dirs_exist_ok=True)
-            else:
-                shutil.copy2(source_path, lower_dir)
-        except Exception as e:
-            self.logger.error(f"Error copying source files: {e}")
-            return None
-        
-        # Determine snapshot size
-        size = self._get_directory_size(overlay_path)
-        
-        # Create and save snapshot
-        snapshot = Snapshot(
-            id=snapshot_id,
-            name=name,
-            type="overlay",
-            path=str(overlay_path),
-            timestamp=timestamp,
-            description=description,
-            size=size,
-            is_active=False,
-            is_auto=is_auto
-        )
-        
-        self.snapshots.append(snapshot)
-        self.save_snapshots()
-        
-        self.logger.info(f"OverlayFS snapshot created: {name} ({snapshot_id})")
-        return snapshot
-    
-    def delete_snapshot(self, snapshot_id: str) -> bool:
-        """Deletes a snapshot."""
-        snapshot = self.get_snapshot_by_id(snapshot_id)
-        if not snapshot:
-            self.logger.error(f"Snapshot not found: {snapshot_id}")
-            return False
-        
-        if snapshot.is_active:
-            self.logger.error(f"Active snapshot cannot be deleted: {snapshot_id}")
-            return False
-        
-        try:
-            # Delete physical files
-            if snapshot.type == "btrfs":
-                cmd = ["btrfs", "subvolume", "delete", snapshot.path]
-                result = run_command(cmd)
-                if result.returncode != 0:
-                    self.logger.error(f"Error deleting Btrfs snapshot: {result.stderr}")
-                    return False
-            else:  # overlay
-                shutil.rmtree(snapshot.path)
-            
-            # Remove from list
-            self.snapshots = [s for s in self.snapshots if s.id != snapshot_id]
-            self.save_snapshots()
-            
-            self.logger.info(f"Snapshot deleted: {snapshot.name} ({snapshot_id})")
-            return True
-        except Exception as e:
-            self.logger.error(f"Error deleting snapshot: {e}")
-            return False
-    
-    def restore_snapshot(self, snapshot_id: str, target_path: str) -> bool:
-        """Restores a snapshot."""
-        snapshot = self.get_snapshot_by_id(snapshot_id)
-        if not snapshot:
-            self.logger.error(f"Snapshot not found: {snapshot_id}")
-            return False
-        
-        try:
-            if snapshot.type == "btrfs":
-                # Target directory must be empty for Btrfs
-                if Path(target_path).exists():
-                    shutil.rmtree(target_path)
-                
-                # Restore Btrfs snapshot
-                cmd = ["btrfs", "subvolume", "snapshot", snapshot.path, target_path]
-                result = run_command(cmd)
-                if result.returncode != 0:
-                    self.logger.error(f"Error restoring Btrfs snapshot: {result.stderr}")
-                    return False
-            else:  # overlay
-                # For OverlayFS, copy files from lower_dir
-                lower_dir = Path(snapshot.path) / "lower"
-                if Path(target_path).exists():
-                    shutil.rmtree(target_path)
-                
-                # Copy files
-                if lower_dir.is_dir():
-                    shutil.copytree(lower_dir, target_path)
-                else:
-                    Path(target_path).parent.mkdir(parents=True, exist_ok=True)
-                    shutil.copy2(lower_dir, target_path)
-            
-            self.logger.info(f"Snapshot restored: {snapshot.name} ({snapshot_id}) to {target_path}")
-            return True
-        except Exception as e:
-            self.logger.error(f"Error restoring snapshot: {e}")
-            return False
-    
-    def activate_live_mode(self, snapshot_id: str, mount_point: str) -> bool:
-        """Activates live mode for an OverlayFS snapshot."""
-        snapshot = self.get_snapshot_by_id(snapshot_id)
-        if not snapshot:
-            self.logger.error(f"Snapshot not found: {snapshot_id}")
-            return False
-        
-        if snapshot.type != "overlay":
-            self.logger.error(f"Only OverlayFS snapshots can be activated in live mode: {snapshot_id}")
-            return False
-        
-        try:
-            # Prepare OverlayFS mount
-            lower_dir = Path(snapshot.path) / "lower"
-            upper_dir = Path(snapshot.path) / "upper"
-            work_dir = Path(snapshot.path) / "work"
-            
-            # Create mount point if it doesn't exist
-            Path(mount_point).mkdir(parents=True, exist_ok=True)
-            
-            # Mount OverlayFS
-            cmd = [
-                "mount", "-t", "overlay", "overlay",
-                "-o", f"lowerdir={lower_dir},upperdir={upper_dir},workdir={work_dir}",
-                mount_point
-            ]
-            result = run_command(cmd)
-            
-            if result.returncode != 0:
-                self.logger.error(f"Error activating live mode: {result.stderr}")
-                return False
-            
-            # Mark snapshot as active
-            snapshot.is_active = True
-            self.save_snapshots()
-            
-            self.logger.info(f"Live mode activated for: {snapshot.name} ({snapshot_id}) on {mount_point}")
-            return True
-        except Exception as e:
-            self.logger.error(f"Error activating live mode: {e}")
-            return False
-    
-    def deactivate_live_mode(self, snapshot_id: str, mount_point: str, commit_changes: bool = False) -> bool:
-        """Deactivates live mode for an OverlayFS snapshot."""
-        snapshot = self.get_snapshot_by_id(snapshot_id)
-        if not snapshot:
-            self.logger.error(f"Snapshot not found: {snapshot_id}")
-            return False
-        
-        if not snapshot.is_active:
-            self.logger.error(f"Snapshot is not active in live mode: {snapshot_id}")
-            return False
-        
-        try:
-            # Unmount OverlayFS
-            cmd = ["umount", mount_point]
-            result = run_command(cmd)
-            
-            if result.returncode != 0:
-                self.logger.error(f"Error deactivating live mode: {result.stderr}")
-                return False
-            
-            # Commit changes if desired
-            if commit_changes:
-                # When commit=True, changes from upper_dir are applied to lower_dir
-                upper_dir = Path(snapshot.path) / "upper"
-                lower_dir = Path(snapshot.path) / "lower"
-                
-                # Copy files from upper_dir to lower_dir
-                for item in upper_dir.glob("**/*"):
-                    if item.is_file():
-                        rel_path = item.relative_to(upper_dir)
-                        target_path = lower_dir / rel_path
-                        target_path.parent.mkdir(parents=True, exist_ok=True)
-                        shutil.copy2(item, target_path)
-                
-                # Clear upper_dir and work_dir
-                for item in upper_dir.glob("*"):
-                    if item.is_dir():
-                        shutil.rmtree(item)
-                    else:
-                        item.unlink()
-                
-                work_dir = Path(snapshot.path) / "work"
-                for item in work_dir.glob("*"):
-                    if item.is_dir():
-                        shutil.rmtree(item)
-                    else:
-                        item.unlink()
-            
-            # Mark snapshot as inactive
-            snapshot.is_active = False
-            self.save_snapshots()
-            
-            self.logger.info(f"Live mode deactivated for: {snapshot.name} ({snapshot_id}), changes committed: {commit_changes}")
-            return True
-        except Exception as e:
-            self.logger.error(f"Error deactivating live mode: {e}")
-            return False
-    
-    def update_snapshot_size(self, snapshot_id: str) -> bool:
-        """Updates the size of a snapshot."""
-        snapshot = self.get_snapshot_by_id(snapshot_id)
-        if not snapshot:
-            return False
-        
-        try:
-            size = self._get_directory_size(snapshot.path)
-            snapshot.size = size
-            self.save_snapshots()
-            return True
-        except Exception as e:
-            self.logger.error(f"Error updating snapshot size: {e}")
-            return False
-    
-    def _get_directory_size(self, path: str) -> int:
-        """Determines the size of a directory in bytes."""
-        total_size = 0
-        path_obj = Path(path)
-        
-        if not path_obj.exists():
-            return 0
-        
-        if path_obj.is_file():
-            return path_obj.stat().st_size
-        
-        for dirpath, dirnames, filenames in os.walk(path):
-            for f in filenames:
-                fp = Path(dirpath) / f
-                if fp.exists() and not fp.is_symlink():
-                    total_size += fp.stat().st_size
-        
-        return total_size
-    
-    def setup_automatic_snapshots(self, enabled: bool = True) -> bool:
-        """Sets up automatic snapshots during system updates."""
-        try:
-            # Update configuration
-            self.config['auto_snapshot_enabled'] = enabled
-            self.save_config()
-            
-            # Create or remove systemd service and timer
-            service_dir = Path("/etc/systemd/system")
-            service_file = service_dir / "snapguard-auto-snapshot.service"
-            timer_file = service_dir / "snapguard-auto-snapshot.timer"
-            
-            if enabled:
-                # Create service file
-                service_content = f"""[Unit]
-Description=SnapGuard Automatic Snapshot Service
-After=network.target
-
-[Service]
-Type=oneshot
-ExecStart=/usr/bin/python3 {Path(__file__).resolve()} --auto-snapshot
-User=root
-
-[Install]
-WantedBy=multi-user.target
-"""
-                # Create timer file
-                timer_content = """[Unit]
-Description=SnapGuard Automatic Snapshot Timer
-
-[Timer]
-OnCalendar=daily
-Persistent=true
-
-[Install]
-WantedBy=timers.target
-"""
-                # Create hook for apt/dnf
-                apt_hook_dir = Path("/etc/apt/apt.conf.d")
-                apt_hook_file = apt_hook_dir / "99-snapguard-snapshot"
-                
-                apt_hook_content = f"""// SnapGuard: Automatic snapshots during apt updates
-DPkg::Pre-Invoke {{"/usr/bin/python3 {Path(__file__).resolve()} --auto-snapshot-pre-update"}};
-DPkg::Post-Invoke {{"/usr/bin/python3 {Path(__file__).resolve()} --auto-snapshot-post-update"}};
-"""
-                # Write files
-                with open(service_file, 'w') as f:
-                    f.write(service_content)
-                
-                with open(timer_file, 'w') as f:
-                    f.write(timer_content)
-                
-                if apt_hook_dir.exists():
-                    with open(apt_hook_file, 'w') as f:
-                        f.write(apt_hook_content)
-                
-                # Enable service
-                run_command(["systemctl", "daemon-reload"])
-                run_command(["systemctl", "enable", "--now", "snapguard-auto-snapshot.timer"])
-            else:
-                # Disable service and remove files
-                run_command(["systemctl", "disable", "--now", "snapguard-auto-snapshot.timer"])
-                
-                for file in [service_file, timer_file]:
-                    if file.exists():
-                        file.unlink()
-                
-                # Remove apt hook
-                apt_hook_file = Path("/etc/apt/apt.conf.d/99-snapguard-snapshot")
-                if apt_hook_file.exists():
-                    apt_hook_file.unlink()
-                
-                run_command(["systemctl", "daemon-reload"])
-            
-            self.logger.info(f"Automatic snapshots {'enabled' if enabled else 'disabled'}")
-            return True
-        except Exception as e:
-            self.logger.error(f"Error setting up automatic snapshots: {e}")
-            return False
-    
-    def create_auto_snapshot(self, snapshot_type: str, source_path: str, reason: str = "auto") -> Optional[Snapshot]:
-        """Creates an automatic snapshot."""
-        timestamp = datetime.datetime.now().strftime("%Y-%m-%d_%H-%M-%S")
-        name = f"Auto-Snapshot_{reason}_{timestamp}"
-        description = f"Automatically created: {reason} on {timestamp}"
-        
-        if snapshot_type == "btrfs":
-            return self.create_btrfs_snapshot(name, source_path, description, is_auto=True)
-        else:
-            return self.create_overlay_snapshot(name, source_path, description, is_auto=True)
-    
-    def cleanup_old_snapshots(self, max_count: Optional[int] = None) -> int:
-        """Cleans up old snapshots."""
-        if max_count is None:
-            max_count = self.config.get('max_snapshots', 10)
-        
-        # Sort snapshots by type and creation date
-        btrfs_snapshots = sorted(
-            [s for s in self.snapshots if s.type == "btrfs" and not s.is_active],
-            key=lambda s: s.timestamp
-        )
-        overlay_snapshots = sorted(
-            [s for s in self.snapshots if s.type == "overlay" and not s.is_active],
-            key=lambda s: s.timestamp
-        )
-        
-        # Delete old snapshots
-        deleted_count = 0
-        
-        # Clean up Btrfs snapshots
-        while len(btrfs_snapshots) > max_count:
-            snapshot = btrfs_snapshots.pop(0)  # Remove oldest snapshot
-            if self.delete_snapshot(snapshot.id):
-                deleted_count += 1
-        
-        # Clean up OverlayFS snapshots
-        while len(overlay_snapshots) > max_count:
-            snapshot = overlay_snapshots.pop(0)  # Remove oldest snapshot
-            if self.delete_snapshot(snapshot.id):
-                deleted_count += 1
-        
-        self.logger.info(f"{deleted_count} old snapshots cleaned up")
-        return deleted_count
->>>>>>> bffb3e22
+        return deleted_count