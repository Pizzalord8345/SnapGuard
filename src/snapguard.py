--- conflicted
+++ resolved
@@ -1,4 +1,3 @@
-<<<<<<< HEAD
 import json
 import logging
 import os
@@ -31,15 +30,26 @@
     def _setup_encryption(self):
         if self.config['security']['encryption']['enabled']:
             key_file = Path(self.config['security']['encryption']['key_file'])
+            salt_file = key_file.with_suffix('.salt')
             if not key_file.exists():
                 self._generate_encryption_key()
+
+            if salt_file.exists():
+                with open(salt_file, 'rb') as sf:
+                    salt = sf.read()
+            else:
+                salt = os.urandom(16)
+                with open(salt_file, 'wb') as sf:
+                    sf.write(salt)
+                os.chmod(salt_file, 0o600)
+
             with open(key_file, 'rb') as f:
                 key_data = f.read()
                 # derive the key with PBKDF2
                 kdf = PBKDF2HMAC(
                     algorithm=hashes.SHA256(),
                     length=32,
-                    salt=b'snapguard_salt',
+                    salt=salt,
                     iterations=100000,
                 )
                 self.encryption_key = base64.urlsafe_b64encode(kdf.derive(key_data))
@@ -58,6 +68,7 @@
         key_file.parent.mkdir(parents=True, exist_ok=True)
         with open(key_file, 'wb') as f:
             f.write(key)
+        os.chmod(key_file, 0o600)
 
     def _generate_signing_key(self):
         key = os.urandom(32)
@@ -65,6 +76,7 @@
         key_file.parent.mkdir(parents=True, exist_ok=True)
         with open(key_file, 'wb') as f:
             f.write(key)
+        os.chmod(key_file, 0o600)
 
     def _setup_audit_logging(self):
         audit_log = Path(self.config['security']['audit_log'])
@@ -112,6 +124,64 @@
             return True
         except Exception as e:
             logging.error(f"Encryption failed: {e}")
+            return False
+
+    def _decrypt_snapshot(self, snapshot_path: str) -> bool:
+        if not self.config['security']['encryption']['enabled']:
+            logging.info("Encryption is not enabled. No decryption needed.")
+            return True
+
+        if not hasattr(self, 'encryption_key'):
+            logging.error("Encryption key not available. Decryption cannot proceed.")
+            return False
+
+        try:
+            f = Fernet(self.encryption_key)
+            snapshot_dir = Path(snapshot_path)
+
+            logging.info(f"Starting decryption for snapshot: {snapshot_path}")
+
+            for file_path in snapshot_dir.rglob('*'):
+                if file_path.is_file() and file_path.name != '.encryption_metadata.json' and file_path.name != '.signature_metadata.json':
+                    try:
+                        with open(file_path, 'rb') as file:
+                            encrypted_data = file.read()
+
+                        # Skip empty files as they might not be valid Fernet tokens
+                        if not encrypted_data:
+                            logging.debug(f"Skipping empty file: {file_path}")
+                            continue
+
+                        decrypted_data = f.decrypt(encrypted_data)
+                        with open(file_path, 'wb') as file:
+                            file.write(decrypted_data)
+                        logging.debug(f"Successfully decrypted file: {file_path}")
+                    except FileNotFoundError:
+                        logging.warning(f"File not found during decryption (possibly already processed or a symlink issue): {file_path}")
+                        # Depending on strictness, could return False here
+                        continue # Or simply log and continue with other files
+                    except (Fernet.InvalidToken, TypeError) as token_error: # TypeError for non-bytes token
+                        logging.error(f"Failed to decrypt file {file_path} due to invalid token or data: {token_error}")
+                        return False # If any file fails, decryption is considered failed
+                    except Exception as e:
+                        logging.error(f"An unexpected error occurred while decrypting file {file_path}: {e}")
+                        return False
+
+            # Attempt to remove the encryption metadata file
+            metadata_file = snapshot_dir / '.encryption_metadata.json'
+            if metadata_file.exists():
+                try:
+                    metadata_file.unlink()
+                    logging.info(f"Successfully removed encryption metadata file: {metadata_file}")
+                except Exception as e:
+                    logging.warning(f"Failed to remove encryption metadata file {metadata_file}: {e}")
+            else:
+                logging.info("No encryption metadata file found to remove.")
+
+            logging.info(f"Decryption completed successfully for snapshot: {snapshot_path}")
+            return True
+        except Exception as e:
+            logging.error(f"Decryption process failed for snapshot {snapshot_path}: {e}", exc_info=True)
             return False
 
     def _sign_snapshot(self, snapshot_path: str) -> bool:
@@ -223,50 +293,118 @@
             logging.error(f"Polkit authorization failed: {e}")
             return False
 
+    def _generate_snapshot_name(self, subvolume_name: str, timestamp: str, description: Optional[str]) -> str:
+        snapshot_name = f"snapshot_{subvolume_name}_{timestamp}"
+        if description:
+            snapshot_name += f"_{description}"
+        return snapshot_name
+
+    def _execute_btrfs_snapshot_command(self, subvolume_path: str, snapshot_target_path: str) -> bool:
+        cmd = ['btrfs', 'subvolume', 'snapshot', subvolume_path, snapshot_target_path]
+        try:
+            result = subprocess.run(cmd, capture_output=True, text=True, check=True)
+            logging.info(f"Btrfs snapshot command successful: {' '.join(cmd)}")
+            return True
+        except subprocess.CalledProcessError as e:
+            logging.error(f"Failed to execute btrfs snapshot command: {' '.join(cmd)}. Error: {e.stderr}")
+            return False
+
     def create_snapshot(self, description: Optional[str] = None) -> bool:
         if not self._check_polkit_auth('org.snapguard.create-snapshot'):
+            self._audit_log("create_snapshot_auth_failed", False, "Polkit authorization failed")
             return False
 
         try:
             timestamp = datetime.now().strftime('%Y%m%d_%H%M%S')
-            success = True
-
-            for subvol in self.config['snapshot']['subvolumes']:
-                if not subvol['enabled']:
+            overall_success = True
+
+            for subvol_config in self.config['snapshot']['subvolumes']:
+                if not subvol_config['enabled']:
+                    logging.info(f"Skipping disabled subvolume: {subvol_config['name']}")
                     continue
 
-                snapshot_name = f"snapshot_{subvol['name']}_{timestamp}"
-                if description:
-                    snapshot_name += f"_{description}"
-
-                snapshot_path = f"{self.config['snapshot']['default_location']}/{snapshot_name}"
-                cmd = ['btrfs', 'subvolume', 'snapshot', subvol['path'], snapshot_path]
-                
-                result = subprocess.run(cmd, capture_output=True, text=True)
-                if result.returncode == 0:
-                    if not self._encrypt_snapshot(snapshot_path):
-                        success = False
-                        continue
-                    if not self._sign_snapshot(snapshot_path):
-                        success = False
-                        continue
-                    logging.info(f"Snapshot created successfully: {snapshot_name}")
+                snapshot_name = self._generate_snapshot_name(subvol_config['name'], timestamp, description)
+                snapshot_target_path = f"{self.config['snapshot']['default_location']}/{snapshot_name}"
+
+                logging.info(f"Attempting to create snapshot for subvolume: {subvol_config['name']} at {snapshot_target_path}")
+
+                if self._execute_btrfs_snapshot_command(subvol_config['path'], snapshot_target_path):
+                    snapshot_created_successfully = True
+                    if self.config['security']['encryption']['enabled']:
+                        logging.info(f"Encrypting snapshot: {snapshot_name}")
+                        if not self._encrypt_snapshot(snapshot_target_path):
+                            logging.error(f"Failed to encrypt snapshot: {snapshot_name}")
+                            snapshot_created_successfully = False
+                            # Decide if we should delete the partially failed snapshot
+                            # For now, we'll leave it and mark overall_success as False
+
+                    if snapshot_created_successfully and self.config['security']['signing']['enabled']:
+                        logging.info(f"Signing snapshot: {snapshot_name}")
+                        if not self._sign_snapshot(snapshot_target_path):
+                            logging.error(f"Failed to sign snapshot: {snapshot_name}")
+                            snapshot_created_successfully = False
+                            # Decide if we should delete the partially failed snapshot
+
+                    if snapshot_created_successfully:
+                        logging.info(f"Snapshot created and processed successfully: {snapshot_name}")
+                    else:
+                        overall_success = False # Mark overall success as false if any step failed
+                        # Consider what to do with a snapshot that was created but failed encryption/signing
+                        # For now, it remains, but it's logged as an error.
                 else:
-                    logging.error(f"Failed to create snapshot: {result.stderr}")
-                    success = False
-
-            if success:
-                self._send_notification("Snapshot created", "All snapshots were created successfully")
-                self._audit_log("create_snapshot", True, f"Description: {description}")
+                    # btrfs command itself failed
+                    logging.error(f"Snapshot creation failed for subvolume: {subvol_config['name']}")
+                    overall_success = False
+
+            if overall_success:
+                self._send_notification("Snapshot created", "All snapshots were created successfully.")
+                self._audit_log("create_snapshot", True, f"Description: {description}. All subvolumes processed successfully.")
             else:
-                self._send_notification("Snapshot failed", "Some snapshots failed to create")
-                self._audit_log("create_snapshot", False, f"Description: {description}")
-
-            return success
-        except Exception as e:
-            logging.error(f"Error creating snapshot: {e}")
-            self._audit_log("create_snapshot", False, str(e))
-            return False
+                self._send_notification("Snapshot failed", "One or more snapshots failed to create or process correctly. Check logs.")
+                self._audit_log("create_snapshot", False, f"Description: {description}. Some subvolumes failed.")
+
+            return overall_success
+        except Exception as e:
+            logging.error(f"An unexpected error occurred during create_snapshot: {e}", exc_info=True)
+            self._audit_log("create_snapshot_exception", False, str(e))
+            return False
+
+    def decrypt_snapshot_for_restore(self, snapshot_path: str) -> bool:
+        """
+        Verifies and then decrypts a snapshot in place, preparing it for restoration.
+        """
+        logging.info(f"Attempting to decrypt snapshot for restore: {snapshot_path}")
+
+        if not Path(snapshot_path).exists():
+            logging.error(f"Snapshot path does not exist: {snapshot_path}")
+            self._audit_log("decrypt_snapshot_for_restore", False, f"Snapshot not found: {snapshot_path}")
+            return False
+
+        if self.config['security']['signing']['enabled']:
+            logging.info(f"Verifying snapshot integrity before decryption: {snapshot_path}")
+            if not self.verify_snapshot(snapshot_path):
+                logging.error(f"Snapshot verification failed for: {snapshot_path}. Decryption aborted.")
+                self._audit_log("decrypt_snapshot_for_restore", False, f"Verification failed: {snapshot_path}")
+                return False
+            logging.info(f"Snapshot verification successful: {snapshot_path}")
+        else:
+            logging.warning("Signing is not enabled. Skipping snapshot verification before decryption.")
+
+        if not self.config['security']['encryption']['enabled']:
+            logging.info("Encryption is not enabled. No decryption needed for restore.")
+            self._audit_log("decrypt_snapshot_for_restore", True, f"No decryption needed (encryption disabled): {snapshot_path}")
+            return True
+
+        decrypt_success = self._decrypt_snapshot(snapshot_path)
+
+        if decrypt_success:
+            logging.info(f"Snapshot decrypted successfully for restore: {snapshot_path}")
+            self._audit_log("decrypt_snapshot_for_restore", True, f"Successfully decrypted: {snapshot_path}")
+        else:
+            logging.error(f"Snapshot decryption failed for restore: {snapshot_path}")
+            self._audit_log("decrypt_snapshot_for_restore", False, f"Decryption failed: {snapshot_path}")
+
+        return decrypt_success
 
     def list_snapshots(self) -> List[Dict]:
         try:
@@ -511,657 +649,4 @@
                     while chunk := f.read(8192):
                         hash_object.update(chunk)
         
-=======
-import json
-import logging
-import os
-import subprocess
-import shutil
-from datetime import datetime, timedelta
-from pathlib import Path
-from typing import List, Dict, Optional
-import hashlib
-import hmac
-import base64
-from cryptography.fernet import Fernet
-from cryptography.hazmat.primitives import hashes
-from cryptography.hazmat.primitives.kdf.pbkdf2 import PBKDF2HMAC
-
-import dbus
-from dbus.mainloop.glib import DBusGMainLoop
-from gi.repository import GLib
-
-class SnapGuard:
-    def __init__(self, config_path: str = "config.json"):
-        self.config = self._load_config(config_path)
-        self._setup_logging()
-        self._setup_audit_logging()
-        self.bus = dbus.SystemBus()
-        self.polkit = self.bus.get_object('org.freedesktop.PolicyKit1', '/org/freedesktop/PolicyKit1/Authority')
-        self._setup_encryption()
-        self._setup_signing()
-
-    def _setup_encryption(self):
-        if self.config['security']['encryption']['enabled']:
-            key_file = Path(self.config['security']['encryption']['key_file'])
-            salt_file = key_file.with_suffix('.salt')
-            if not key_file.exists():
-                self._generate_encryption_key()
-
-            if salt_file.exists():
-                with open(salt_file, 'rb') as sf:
-                    salt = sf.read()
-            else:
-                salt = os.urandom(16)
-                with open(salt_file, 'wb') as sf:
-                    sf.write(salt)
-                os.chmod(salt_file, 0o600)
-
-            with open(key_file, 'rb') as f:
-                key_data = f.read()
-                # derive the key with PBKDF2
-                kdf = PBKDF2HMAC(
-                    algorithm=hashes.SHA256(),
-                    length=32,
-                    salt=salt,
-                    iterations=100000,
-                )
-                self.encryption_key = base64.urlsafe_b64encode(kdf.derive(key_data))
-
-    def _setup_signing(self):
-        if self.config['security']['signing']['enabled']:
-            key_file = Path(self.config['security']['signing']['key_file'])
-            if not key_file.exists():
-                self._generate_signing_key()
-            with open(key_file, 'rb') as f:
-                self.signing_key = f.read()
-
-    def _generate_encryption_key(self):
-        key = Fernet.generate_key()
-        key_file = Path(self.config['security']['encryption']['key_file'])
-        key_file.parent.mkdir(parents=True, exist_ok=True)
-        with open(key_file, 'wb') as f:
-            f.write(key)
-        os.chmod(key_file, 0o600)
-
-    def _generate_signing_key(self):
-        key = os.urandom(32)
-        key_file = Path(self.config['security']['signing']['key_file'])
-        key_file.parent.mkdir(parents=True, exist_ok=True)
-        with open(key_file, 'wb') as f:
-            f.write(key)
-        os.chmod(key_file, 0o600)
-
-    def _setup_audit_logging(self):
-        audit_log = Path(self.config['security']['audit_log'])
-        audit_log.parent.mkdir(parents=True, exist_ok=True)
-        self.audit_logger = logging.getLogger('audit')
-        handler = logging.FileHandler(audit_log)
-        formatter = logging.Formatter('%(asctime)s - %(levelname)s - %(message)s')
-        handler.setFormatter(formatter)
-        self.audit_logger.addHandler(handler)
-        self.audit_logger.setLevel(logging.INFO)
-
-    def _audit_log(self, action: str, success: bool, details: str = ""):
-        self.audit_logger.info(f"Action: {action}, Success: {success}, Details: {details}")
-
-    def _encrypt_snapshot(self, snapshot_path: str) -> bool:
-        if not self.config['security']['encryption']['enabled']:
-            return True
-
-        try:
-            f = Fernet(self.encryption_key)
-            snapshot_dir = Path(snapshot_path)
-            
-            # encrypt all files in the snapshot
-            for file_path in snapshot_dir.rglob('*'):
-                if file_path.is_file():
-                    try:
-                        with open(file_path, 'rb') as file:
-                            original_data = file.read()
-                        encrypted_data = f.encrypt(original_data)
-                        with open(file_path, 'wb') as file:
-                            file.write(encrypted_data)
-                    except Exception as e:
-                        logging.error(f"Failed to encrypt file {file_path}: {e}")
-                        return False
-            
-            # create a metadata file for the encryption
-            metadata = {
-                'algorithm': self.config['security']['encryption']['algorithm'],
-                'timestamp': datetime.now().isoformat(),
-                'version': '1.0'
-            }
-            with open(snapshot_dir / '.encryption_metadata.json', 'w') as f:
-                json.dump(metadata, f)
-            
-            return True
-        except Exception as e:
-            logging.error(f"Encryption failed: {e}")
-            return False
-
-    def _decrypt_snapshot(self, snapshot_path: str) -> bool:
-        if not self.config['security']['encryption']['enabled']:
-            logging.info("Encryption is not enabled. No decryption needed.")
-            return True
-
-        if not hasattr(self, 'encryption_key'):
-            logging.error("Encryption key not available. Decryption cannot proceed.")
-            return False
-
-        try:
-            f = Fernet(self.encryption_key)
-            snapshot_dir = Path(snapshot_path)
-
-            logging.info(f"Starting decryption for snapshot: {snapshot_path}")
-
-            for file_path in snapshot_dir.rglob('*'):
-                if file_path.is_file() and file_path.name != '.encryption_metadata.json' and file_path.name != '.signature_metadata.json':
-                    try:
-                        with open(file_path, 'rb') as file:
-                            encrypted_data = file.read()
-
-                        # Skip empty files as they might not be valid Fernet tokens
-                        if not encrypted_data:
-                            logging.debug(f"Skipping empty file: {file_path}")
-                            continue
-
-                        decrypted_data = f.decrypt(encrypted_data)
-                        with open(file_path, 'wb') as file:
-                            file.write(decrypted_data)
-                        logging.debug(f"Successfully decrypted file: {file_path}")
-                    except FileNotFoundError:
-                        logging.warning(f"File not found during decryption (possibly already processed or a symlink issue): {file_path}")
-                        # Depending on strictness, could return False here
-                        continue # Or simply log and continue with other files
-                    except (Fernet.InvalidToken, TypeError) as token_error: # TypeError for non-bytes token
-                        logging.error(f"Failed to decrypt file {file_path} due to invalid token or data: {token_error}")
-                        return False # If any file fails, decryption is considered failed
-                    except Exception as e:
-                        logging.error(f"An unexpected error occurred while decrypting file {file_path}: {e}")
-                        return False
-
-            # Attempt to remove the encryption metadata file
-            metadata_file = snapshot_dir / '.encryption_metadata.json'
-            if metadata_file.exists():
-                try:
-                    metadata_file.unlink()
-                    logging.info(f"Successfully removed encryption metadata file: {metadata_file}")
-                except Exception as e:
-                    logging.warning(f"Failed to remove encryption metadata file {metadata_file}: {e}")
-            else:
-                logging.info("No encryption metadata file found to remove.")
-
-            logging.info(f"Decryption completed successfully for snapshot: {snapshot_path}")
-            return True
-        except Exception as e:
-            logging.error(f"Decryption process failed for snapshot {snapshot_path}: {e}", exc_info=True)
-            return False
-
-    def _sign_snapshot(self, snapshot_path: str) -> bool:
-        if not self.config['security']['signing']['enabled']:
-            return True
-
-        try:
-            snapshot_dir = Path(snapshot_path)
-            signatures = {}
-            
-            # create signatures for all files
-            for file_path in snapshot_dir.rglob('*'):
-                if file_path.is_file():
-                    try:
-                        with open(file_path, 'rb') as file:
-                            content = file.read()
-                        relative_path = str(file_path.relative_to(snapshot_dir))
-                        signature = hmac.new(
-                            self.signing_key,
-                            content,
-                            hashlib.sha256
-                        ).hexdigest()
-                        signatures[relative_path] = signature
-                    except Exception as e:
-                        logging.error(f"Failed to sign file {file_path}: {e}")
-                        return False
-            
-            # save the signatures in a metadata file
-            metadata = {
-                'signatures': signatures,
-                'timestamp': datetime.now().isoformat(),
-                'version': '1.0'
-            }
-            with open(snapshot_dir / '.signature_metadata.json', 'w') as f:
-                json.dump(metadata, f)
-            
-            return True
-        except Exception as e:
-            logging.error(f"Signing failed: {e}")
-            return False
-
-    def verify_snapshot(self, snapshot_path: str) -> bool:
-        """Verifies the integrity of a snapshot."""
-        if not self.config['security']['signing']['enabled']:
-            return True
-
-        try:
-            snapshot_dir = Path(snapshot_path)
-            signature_file = snapshot_dir / '.signature_metadata.json'
-            
-            if not signature_file.exists():
-                logging.error("No signature metadata found")
-                return False
-            
-            with open(signature_file, 'r') as f:
-                metadata = json.load(f)
-            
-            for relative_path, expected_signature in metadata['signatures'].items():
-                file_path = snapshot_dir / relative_path
-                if not file_path.exists():
-                    logging.error(f"File not found: {relative_path}")
-                    return False
-                
-                with open(file_path, 'rb') as file:
-                    content = file.read()
-                actual_signature = hmac.new(
-                    self.signing_key,
-                    content,
-                    hashlib.sha256
-                ).hexdigest()
-                
-                if actual_signature != expected_signature:
-                    logging.error(f"Signature mismatch for file: {relative_path}")
-                    return False
-            
-            return True
-        except Exception as e:
-            logging.error(f"Verification failed: {e}")
-            return False
-
-    def _load_config(self, config_path: str) -> Dict:
-        with open(config_path, 'r') as f:
-            return json.load(f)
-
-    def _setup_logging(self):
-        if self.config['logging']['enabled']:
-            if self.config['logging']['journald']:
-                logging.basicConfig(level=getattr(logging, self.config['logging']['level']))
-            else:
-                logging.basicConfig(
-                    filename='snapguard.log',
-                    level=getattr(logging, self.config['logging']['level']),
-                    format='%(asctime)s - %(levelname)s - %(message)s'
-                )
-
-    def _check_polkit_auth(self, action_id: str) -> bool:
-        try:
-            subject = ('system-bus-name', {'name': dbus.String('org.snapguard')})
-            result = self.polkit.CheckAuthorization(
-                subject,
-                action_id,
-                {},
-                dbus.UInt32(1),
-                '',
-                dbus_interface='org.freedesktop.PolicyKit1.Authority'
-            )
-            return result[0]
-        except dbus.exceptions.DBusException as e:
-            logging.error(f"Polkit authorization failed: {e}")
-            return False
-
-    def _generate_snapshot_name(self, subvolume_name: str, timestamp: str, description: Optional[str]) -> str:
-        snapshot_name = f"snapshot_{subvolume_name}_{timestamp}"
-        if description:
-            snapshot_name += f"_{description}"
-        return snapshot_name
-
-    def _execute_btrfs_snapshot_command(self, subvolume_path: str, snapshot_target_path: str) -> bool:
-        cmd = ['btrfs', 'subvolume', 'snapshot', subvolume_path, snapshot_target_path]
-        try:
-            result = subprocess.run(cmd, capture_output=True, text=True, check=True)
-            logging.info(f"Btrfs snapshot command successful: {' '.join(cmd)}")
-            return True
-        except subprocess.CalledProcessError as e:
-            logging.error(f"Failed to execute btrfs snapshot command: {' '.join(cmd)}. Error: {e.stderr}")
-            return False
-
-    def create_snapshot(self, description: Optional[str] = None) -> bool:
-        if not self._check_polkit_auth('org.snapguard.create-snapshot'):
-            self._audit_log("create_snapshot_auth_failed", False, "Polkit authorization failed")
-            return False
-
-        try:
-            timestamp = datetime.now().strftime('%Y%m%d_%H%M%S')
-            overall_success = True
-
-            for subvol_config in self.config['snapshot']['subvolumes']:
-                if not subvol_config['enabled']:
-                    logging.info(f"Skipping disabled subvolume: {subvol_config['name']}")
-                    continue
-
-                snapshot_name = self._generate_snapshot_name(subvol_config['name'], timestamp, description)
-                snapshot_target_path = f"{self.config['snapshot']['default_location']}/{snapshot_name}"
-
-                logging.info(f"Attempting to create snapshot for subvolume: {subvol_config['name']} at {snapshot_target_path}")
-
-                if self._execute_btrfs_snapshot_command(subvol_config['path'], snapshot_target_path):
-                    snapshot_created_successfully = True
-                    if self.config['security']['encryption']['enabled']:
-                        logging.info(f"Encrypting snapshot: {snapshot_name}")
-                        if not self._encrypt_snapshot(snapshot_target_path):
-                            logging.error(f"Failed to encrypt snapshot: {snapshot_name}")
-                            snapshot_created_successfully = False
-                            # Decide if we should delete the partially failed snapshot
-                            # For now, we'll leave it and mark overall_success as False
-
-                    if snapshot_created_successfully and self.config['security']['signing']['enabled']:
-                        logging.info(f"Signing snapshot: {snapshot_name}")
-                        if not self._sign_snapshot(snapshot_target_path):
-                            logging.error(f"Failed to sign snapshot: {snapshot_name}")
-                            snapshot_created_successfully = False
-                            # Decide if we should delete the partially failed snapshot
-
-                    if snapshot_created_successfully:
-                        logging.info(f"Snapshot created and processed successfully: {snapshot_name}")
-                    else:
-                        overall_success = False # Mark overall success as false if any step failed
-                        # Consider what to do with a snapshot that was created but failed encryption/signing
-                        # For now, it remains, but it's logged as an error.
-                else:
-                    # btrfs command itself failed
-                    logging.error(f"Snapshot creation failed for subvolume: {subvol_config['name']}")
-                    overall_success = False
-
-            if overall_success:
-                self._send_notification("Snapshot created", "All snapshots were created successfully.")
-                self._audit_log("create_snapshot", True, f"Description: {description}. All subvolumes processed successfully.")
-            else:
-                self._send_notification("Snapshot failed", "One or more snapshots failed to create or process correctly. Check logs.")
-                self._audit_log("create_snapshot", False, f"Description: {description}. Some subvolumes failed.")
-
-            return overall_success
-        except Exception as e:
-            logging.error(f"An unexpected error occurred during create_snapshot: {e}", exc_info=True)
-            self._audit_log("create_snapshot_exception", False, str(e))
-            return False
-
-    def decrypt_snapshot_for_restore(self, snapshot_path: str) -> bool:
-        """
-        Verifies and then decrypts a snapshot in place, preparing it for restoration.
-        """
-        logging.info(f"Attempting to decrypt snapshot for restore: {snapshot_path}")
-
-        if not Path(snapshot_path).exists():
-            logging.error(f"Snapshot path does not exist: {snapshot_path}")
-            self._audit_log("decrypt_snapshot_for_restore", False, f"Snapshot not found: {snapshot_path}")
-            return False
-
-        if self.config['security']['signing']['enabled']:
-            logging.info(f"Verifying snapshot integrity before decryption: {snapshot_path}")
-            if not self.verify_snapshot(snapshot_path):
-                logging.error(f"Snapshot verification failed for: {snapshot_path}. Decryption aborted.")
-                self._audit_log("decrypt_snapshot_for_restore", False, f"Verification failed: {snapshot_path}")
-                return False
-            logging.info(f"Snapshot verification successful: {snapshot_path}")
-        else:
-            logging.warning("Signing is not enabled. Skipping snapshot verification before decryption.")
-
-        if not self.config['security']['encryption']['enabled']:
-            logging.info("Encryption is not enabled. No decryption needed for restore.")
-            self._audit_log("decrypt_snapshot_for_restore", True, f"No decryption needed (encryption disabled): {snapshot_path}")
-            return True
-
-        decrypt_success = self._decrypt_snapshot(snapshot_path)
-
-        if decrypt_success:
-            logging.info(f"Snapshot decrypted successfully for restore: {snapshot_path}")
-            self._audit_log("decrypt_snapshot_for_restore", True, f"Successfully decrypted: {snapshot_path}")
-        else:
-            logging.error(f"Snapshot decryption failed for restore: {snapshot_path}")
-            self._audit_log("decrypt_snapshot_for_restore", False, f"Decryption failed: {snapshot_path}")
-
-        return decrypt_success
-
-    def list_snapshots(self) -> List[Dict]:
-        try:
-            snapshots = []
-            snapshot_dir = Path(self.config['snapshot']['default_location'])
-            for snapshot in snapshot_dir.iterdir():
-                if snapshot.is_dir():
-                    snapshots.append({
-                        'name': snapshot.name,
-                        'path': str(snapshot),
-                        'created': datetime.fromtimestamp(snapshot.stat().st_ctime)
-                    })
-            return sorted(snapshots, key=lambda x: x['created'], reverse=True)
-        except Exception as e:
-            logging.error(f"Error listing snapshots: {e}")
-            return []
-
-    def delete_snapshot(self, snapshot_name: str) -> bool:
-        if not self._check_polkit_auth('org.snapguard.delete-snapshot'):
-            return False
-
-        try:
-            snapshot_path = Path(self.config['snapshot']['default_location']) / snapshot_name
-            cmd = ['btrfs', 'subvolume', 'delete', str(snapshot_path)]
-            
-            result = subprocess.run(cmd, capture_output=True, text=True)
-            if result.returncode == 0:
-                logging.info(f"Snapshot deleted successfully: {snapshot_name}")
-                self._send_notification("Snapshot deleted", f"Snapshot {snapshot_name} was deleted successfully")
-                return True
-            else:
-                logging.error(f"Failed to delete snapshot: {result.stderr}")
-                return False
-        except Exception as e:
-            logging.error(f"Error deleting snapshot: {e}")
-            return False
-
-    def _send_notification(self, title: str, message: str):
-        """Sends notifications through various channels."""
-        if self.config['notifications']['enabled']:
-            # Desktop notification
-            try:
-                subprocess.run(['notify-send', title, message])
-            except Exception as e:
-                logging.error(f"Failed to send desktop notification: {e}")
-            
-            # Email notification
-            if self.config['notifications'].get('email', {}).get('enabled', False):
-                self._send_email_notification(title, message)
-
-    def _send_email_notification(self, title: str, message: str):
-        """Sends an email notification."""
-        try:
-            import smtplib
-            from email.mime.text import MIMEText
-            from email.mime.multipart import MIMEMultipart
-            
-            email_config = self.config['notifications']['email']
-            
-            msg = MIMEMultipart()
-            msg['From'] = email_config['from']
-            msg['To'] = email_config['to']
-            msg['Subject'] = f"SnapGuard: {title}"
-            
-            body = f"""
-            {message}
-            
-            Timestamp: {datetime.now().isoformat()}
-            System: {os.uname().nodename}
-            """
-            
-            msg.attach(MIMEText(body, 'plain'))
-            
-            with smtplib.SMTP(email_config['smtp_server'], email_config['smtp_port']) as server:
-                if email_config.get('use_tls', True):
-                    server.starttls()
-                if email_config.get('username'):
-                    server.login(email_config['username'], email_config['password'])
-                server.send_message(msg)
-                
-            logging.info("Email notification sent successfully")
-        except Exception as e:
-            logging.error(f"Failed to send email notification: {e}")
-
-    def update_schedule(self, schedule_type: str, time: str) -> bool:
-        try:
-            self.config['snapshot']['schedule']['type'] = schedule_type
-            self.config['snapshot']['schedule']['time'] = time
-            
-            # Update systemd timer
-            timer_content = f"""OnCalendar=*-*-* {time}
-Persistent=true"""
-            
-            with open('/etc/systemd/system/snapguard.timer', 'w') as f:
-                f.write(timer_content)
-            
-            subprocess.run(['systemctl', 'daemon-reload'])
-            subprocess.run(['systemctl', 'restart', 'snapguard.timer'])
-            
-            return True
-        except Exception as e:
-            logging.error(f"Error updating schedule: {e}")
-            return False
-
-    def cleanup_old_snapshots(self) -> bool:
-        """Cleans up old snapshots based on retention policies."""
-        try:
-            retention = self.config['snapshot']['retention']
-            now = datetime.now()
-            snapshots = self.list_snapshots()
-            
-            # Group snapshots by type (daily, weekly, monthly)
-            daily_snapshots = []
-            weekly_snapshots = []
-            monthly_snapshots = []
-            
-            for snapshot in snapshots:
-                age = now - snapshot['created']
-                if age.days <= 7:  # Last 7 days
-                    daily_snapshots.append(snapshot)
-                elif age.days <= 30:  # Last month
-                    weekly_snapshots.append(snapshot)
-                else:  # Older than a month
-                    monthly_snapshots.append(snapshot)
-            
-            # Keep the newest snapshots according to retention policies
-            snapshots_to_keep = set()
-            
-            # Daily snapshots
-            daily_snapshots.sort(key=lambda x: x['created'], reverse=True)
-            snapshots_to_keep.update(s['name'] for s in daily_snapshots[:retention['daily']])
-            
-            # Weekly snapshots (one per week)
-            weekly_snapshots.sort(key=lambda x: x['created'], reverse=True)
-            weekly_groups = {}
-            for snapshot in weekly_snapshots:
-                week = snapshot['created'].isocalendar()[1]
-                if week not in weekly_groups:
-                    weekly_groups[week] = snapshot
-            snapshots_to_keep.update(s['name'] for s in list(weekly_groups.values())[:retention['weekly']])
-            
-            # Monthly snapshots (one per month)
-            monthly_snapshots.sort(key=lambda x: x['created'], reverse=True)
-            monthly_groups = {}
-            for snapshot in monthly_snapshots:
-                month = snapshot['created'].strftime('%Y-%m')
-                if month not in monthly_groups:
-                    monthly_groups[month] = snapshot
-            snapshots_to_keep.update(s['name'] for s in list(monthly_groups.values())[:retention['monthly']])
-            
-            # Delete all snapshots that should not be kept
-            success = True
-            for snapshot in snapshots:
-                if snapshot['name'] not in snapshots_to_keep:
-                    if not self.delete_snapshot(snapshot['name']):
-                        logging.error(f"Failed to delete old snapshot: {snapshot['name']}")
-                        success = False
-            
-            if success:
-                self._send_notification("Cleanup", "Old snapshots have been cleaned up")
-                self._audit_log("cleanup_snapshots", True, 
-                              f"Kept: {len(snapshots_to_keep)}, Deleted: {len(snapshots) - len(snapshots_to_keep)}")
-            else:
-                self._send_notification("Cleanup Failed", "Some old snapshots could not be deleted")
-                self._audit_log("cleanup_snapshots", False, "Partial cleanup completed")
-            
-            return success
-        except Exception as e:
-            logging.error(f"Error during cleanup: {e}")
-            self._audit_log("cleanup_snapshots", False, str(e))
-            return False
-
-    def export_backup(self, destination: str) -> bool:
-        if not self.config['backup']['enabled']:
-            return False
-
-        try:
-            destination_path = Path(destination)
-            destination_path.mkdir(parents=True, exist_ok=True)
-            
-            # Create Backup-Metadata
-            backup_metadata = {
-                'timestamp': datetime.now().isoformat(),
-                'snapshots': [],
-                'version': '1.0'
-            }
-            
-            for snapshot in self.list_snapshots():
-                source_path = Path(snapshot['path'])
-                dest_path = destination_path / snapshot['name']
-                
-                # Verify the Integrity of all Snapshots
-                if not self.verify_snapshot(str(source_path)):
-                    logging.error(f"Snapshot verification failed: {snapshot['name']}")
-                    continue
-                
-                # Copy all Snapshots
-                shutil.copytree(source_path, dest_path, symlinks=True)
-                
-                # Copy Metadata-filetypes
-                for meta_file in ['.encryption_metadata.json', '.signature_metadata.json']:
-                    meta_path = source_path / meta_file
-                    if meta_path.exists():
-                        shutil.copy2(meta_path, dest_path / meta_file)
-                
-                # add Snapshot Information to the Metadata
-                backup_metadata['snapshots'].append({
-                    'name': snapshot['name'],
-                    'created': snapshot['created'].isoformat(),
-                    'path': str(dest_path.relative_to(destination_path))
-                })
-            
-            # Save Backup-Metadata
-            with open(destination_path / 'backup_metadata.json', 'w') as f:
-                json.dump(backup_metadata, f, indent=2)
-            
-            # Create a checksum for the whole backup
-            backup_hash = self._calculate_backup_hash(destination_path)
-            with open(destination_path / 'backup_hash.sha256', 'w') as f:
-                f.write(backup_hash)
-            
-            self._send_notification("Backup", "Backup export completed successfully")
-            self._audit_log("export_backup", True, 
-                          f"Destination: {destination}, Snapshots: {len(backup_metadata['snapshots'])}")
-            return True
-        except Exception as e:
-            logging.error(f"Error during backup export: {e}")
-            self._audit_log("export_backup", False, str(e))
-            return False
-
-    def _calculate_backup_hash(self, backup_path: Path) -> str:
-        """Berechnet eine Prüfsumme für das gesamte Backup."""
-        hash_object = hashlib.sha256()
-        
-        # Sort Files for consistent Hash-Calculation
-        files = sorted(backup_path.rglob('*'))
-        for file_path in files:
-            if file_path.is_file():
-                relative_path = str(file_path.relative_to(backup_path))
-                hash_object.update(relative_path.encode())
-                with open(file_path, 'rb') as f:
-                    while chunk := f.read(8192):
-                        hash_object.update(chunk)
-        
->>>>>>> bffb3e22
         return hash_object.hexdigest() 