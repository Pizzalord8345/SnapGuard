--- conflicted
+++ resolved
@@ -1,27 +1,3 @@
-<<<<<<< HEAD
-# This workflow will triage pull requests and apply a label based on the
-# paths that are modified in the pull request.
-#
-# To use this workflow, you will need to set up a .github/labeler.yml
-# file with configuration.  For more information, see:
-# https://github.com/actions/labeler
-
-name: Labeler
-on: [pull_request_target]
-
-jobs:
-  label:
-
-    runs-on: ubuntu-latest
-    permissions:
-      contents: read
-      pull-requests: write
-
-    steps:
-    - uses: actions/labeler@v4
-      with:
-        repo-token: "${{ secrets.GITHUB_TOKEN }}"
-=======
 # This workflow will triage pull requests and apply a label based on the
 # paths that are modified in the pull request.
 #
@@ -44,5 +20,4 @@
     steps:
     - uses: actions/labeler@v4
       with:
-        repo-token: "${{ secrets.GITHUB_TOKEN }}"
->>>>>>> bffb3e22
+        repo-token: "${{ secrets.GITHUB_TOKEN }}"