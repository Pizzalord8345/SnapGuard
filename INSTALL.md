--- conflicted
+++ resolved
@@ -1,89 +1,3 @@
-<<<<<<< HEAD
-# SnapGuard Installation
-
-## Voraussetzungen
-
-- Python 3.6 oder höher
-- GTK 3.0
-- Systemd
-- Btrfs-Dateisystem
-- Polkit
-
-## Installation
-
-1. Klonen Sie das Repository:
-```bash
-git clone https://github.com/yourusername/snapguard.git
-cd snapguard
-```
-
-2. Installieren Sie die Python-Abhängigkeiten:
-```bash
-pip install -r requirements.txt
-```
-
-3. Installieren Sie die Systemd-Service- und Timer-Dateien:
-```bash
-sudo cp src/snapguard.service /etc/systemd/system/
-sudo cp src/snapguard.timer /etc/systemd/system/
-```
-
-4. Installieren Sie die Polkit-Richtlinien:
-```bash
-sudo cp src/org.snapguard.policy /usr/share/polkit-1/actions/
-```
-
-5. Erstellen Sie das Snapshot-Verzeichnis:
-```bash
-sudo mkdir -p /.snapshots
-sudo chown $USER:$USER /.snapshots
-```
-
-6. Aktivieren und starten Sie den Service:
-```bash
-sudo systemctl daemon-reload
-sudo systemctl enable snapguard.timer
-sudo systemctl start snapguard.timer
-```
-
-## Verwendung
-
-Starten Sie die GUI mit:
-```bash
-python3 src/gui.py
-```
-
-## Konfiguration
-
-Die Standardkonfiguration befindet sich in `src/config.json`. Sie können diese Datei anpassen, um:
-- Das Standard-Snapshot-Verzeichnis zu ändern
-- Die maximale Anzahl von Snapshots festzulegen
-- Den Zeitplan für automatische Snapshots zu konfigurieren
-- Benachrichtigungseinstellungen anzupassen
-
-## Fehlerbehebung
-
-1. Überprüfen Sie den Service-Status:
-```bash
-systemctl status snapguard.service
-```
-
-2. Überprüfen Sie die Logs:
-```bash
-journalctl -u snapguard.service
-```
-
-3. Stellen Sie sicher, dass Polkit korrekt konfiguriert ist:
-```bash
-pkaction --verbose | grep snapguard
-```
-
-## Sicherheit
-
-- SnapGuard verwendet Polkit für privilegierte Operationen
-- Stellen Sie sicher, dass nur vertrauenswürdige Benutzer Zugriff auf die GUI haben
-- Regelmäßige Backups der Snapshots werden empfohlen 
-=======
 # SnapGuard Installation
 
 ## Preconditions
@@ -144,5 +58,4 @@
 
 ## Security
 SnapGuard uses Polkit for privileged operations
-Make sure only trusted users have access to the GUI
->>>>>>> bffb3e22
+Make sure only trusted users have access to the GUI